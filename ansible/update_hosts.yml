--- conflicted
+++ resolved
@@ -180,12 +180,8 @@
       git:
         repo: https://github.com/citp/OpenWPM
         dest: /opt/privacyscore/tests/vendor/OpenWPM
-<<<<<<< HEAD
-        version: HEAD
+        version: 99da2d91897c2ddcb128a0e133cccc09c4f14996
         depth: 1
-=======
-        version: 99da2d91897c2ddcb128a0e133cccc09c4f14996
->>>>>>> 071232da
     - name: Create vendor/EasyList if it does not exist
       file:
         path: /opt/privacyscore/tests/vendor/EasyList/
